## Introduction

<<<<<<< HEAD
This project is the result of a short programming assignment completed during the interview process for a quantitative researcher role at a trading firm in 2024. Using theory from stochastic differential equations and statistics we formulate an automated trading strategy based on mean-reversion. The analysis and code was created from scratch for the assignment (devise, visualize and backtest a trading strategy given recent data from cocoa futures markets).

## Usage

View the rendered [notebook.html](https://daefigueroa.github.io/futures-assignment/notebook.html)

To run locally, make sure [PDM](https://pdm.fming.dev/) is installed. Then run the following command from the project root:

- pdm install
- pdm run jupyter notebook
=======
This project is the result of a short programming assignment completed during the interview process for a quantitative researcher role at a trading firm in 2024, using theory from stochastic differential equations and statistics to simulate a trading strategy based on mean-reversion. The analysis and code was created from scratch.

## Usage

View the rendered [notebook.html](https://daefigueroa.github.io/futures-assignment/notebook.html)
>>>>>>> 71932f5a
<|MERGE_RESOLUTION|>--- conflicted
+++ resolved
@@ -1,20 +1,7 @@
 ## Introduction
 
-<<<<<<< HEAD
-This project is the result of a short programming assignment completed during the interview process for a quantitative researcher role at a trading firm in 2024. Using theory from stochastic differential equations and statistics we formulate an automated trading strategy based on mean-reversion. The analysis and code was created from scratch for the assignment (devise, visualize and backtest a trading strategy given recent data from cocoa futures markets).
-
-## Usage
-
-View the rendered [notebook.html](https://daefigueroa.github.io/futures-assignment/notebook.html)
-
-To run locally, make sure [PDM](https://pdm.fming.dev/) is installed. Then run the following command from the project root:
-
-- pdm install
-- pdm run jupyter notebook
-=======
 This project is the result of a short programming assignment completed during the interview process for a quantitative researcher role at a trading firm in 2024, using theory from stochastic differential equations and statistics to simulate a trading strategy based on mean-reversion. The analysis and code was created from scratch.
 
 ## Usage
 
-View the rendered [notebook.html](https://daefigueroa.github.io/futures-assignment/notebook.html)
->>>>>>> 71932f5a
+View the rendered [notebook.html](https://daefigueroa.github.io/futures-assignment/notebook.html)